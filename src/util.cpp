// Copyright (c) 2009-2010 Satoshi Nakamoto
// Copyright (c) 2011 The Bitcoin developers
// Distributed under the MIT/X11 software license, see the accompanying
// file license.txt or http://www.opensource.org/licenses/mit-license.php.
#include "headers.h"
#include "strlcpy.h"
#include <boost/program_options/detail/config_file.hpp>
#include <boost/program_options/parsers.hpp>
#include <boost/filesystem.hpp>
#include <boost/filesystem/fstream.hpp>
#include <boost/interprocess/sync/interprocess_mutex.hpp>
#include <boost/interprocess/sync/interprocess_recursive_mutex.hpp>
#include <boost/foreach.hpp>

using namespace std;
using namespace boost;

map<string, string> mapArgs;
map<string, vector<string> > mapMultiArgs;
bool fDebug = false;
bool fPrintToConsole = false;
bool fPrintToDebugger = false;
char pszSetDataDir[MAX_PATH] = "";
bool fRequestShutdown = false;
bool fShutdown = false;
bool fDaemon = false;
bool fServer = false;
bool fCommandLine = false;
string strMiscWarning;
bool fTestNet = false;
bool fNoListen = false;
bool fLogTimestamps = false;




// Workaround for "multiple definition of `_tls_used'"
// http://svn.boost.org/trac/boost/ticket/4258
extern "C" void tss_cleanup_implemented() { }





// Init openssl library multithreading support
static boost::interprocess::interprocess_mutex** ppmutexOpenSSL;
void locking_callback(int mode, int i, const char* file, int line)
{
    if (mode & CRYPTO_LOCK)
        ppmutexOpenSSL[i]->lock();
    else
        ppmutexOpenSSL[i]->unlock();
}

// Init
class CInit
{
public:
    CInit()
    {
        // Init openssl library multithreading support
        ppmutexOpenSSL = (boost::interprocess::interprocess_mutex**)OPENSSL_malloc(CRYPTO_num_locks() * sizeof(boost::interprocess::interprocess_mutex*));
        for (int i = 0; i < CRYPTO_num_locks(); i++)
            ppmutexOpenSSL[i] = new boost::interprocess::interprocess_mutex();
        CRYPTO_set_locking_callback(locking_callback);

#ifdef WIN32
        // Seed random number generator with screen scrape and other hardware sources
        RAND_screen();
#endif

        // Seed random number generator with performance counter
        RandAddSeed();
    }
    ~CInit()
    {
        // Shutdown openssl library multithreading support
        CRYPTO_set_locking_callback(NULL);
        for (int i = 0; i < CRYPTO_num_locks(); i++)
            delete ppmutexOpenSSL[i];
        OPENSSL_free(ppmutexOpenSSL);
    }
}
instance_of_cinit;








void RandAddSeed()
{
    // Seed with CPU performance counter
    int64 nCounter = GetPerformanceCounter();
    RAND_add(&nCounter, sizeof(nCounter), 1.5);
    memset(&nCounter, 0, sizeof(nCounter));
}

void RandAddSeedPerfmon()
{
    RandAddSeed();

    // This can take up to 2 seconds, so only do it every 10 minutes
    static int64 nLastPerfmon;
    if (GetTime() < nLastPerfmon + 10 * 60)
        return;
    nLastPerfmon = GetTime();

#ifdef WIN32
    // Don't need this on Linux, OpenSSL automatically uses /dev/urandom
    // Seed with the entire set of perfmon data
    unsigned char pdata[250000];
    memset(pdata, 0, sizeof(pdata));
    unsigned long nSize = sizeof(pdata);
    long ret = RegQueryValueExA(HKEY_PERFORMANCE_DATA, "Global", NULL, NULL, pdata, &nSize);
    RegCloseKey(HKEY_PERFORMANCE_DATA);
    if (ret == ERROR_SUCCESS)
    {
        RAND_add(pdata, nSize, nSize/100.0);
        memset(pdata, 0, nSize);
        printf("%s RandAddSeed() %d bytes\n", DateTimeStrFormat("%x %H:%M", GetTime()).c_str(), nSize);
    }
#endif
}

uint64 GetRand(uint64 nMax)
{
    if (nMax == 0)
        return 0;

    // The range of the random source must be a multiple of the modulus
    // to give every possible output value an equal possibility
    uint64 nRange = (UINT64_MAX / nMax) * nMax;
    uint64 nRand = 0;
    do
        RAND_bytes((unsigned char*)&nRand, sizeof(nRand));
    while (nRand >= nRange);
    return (nRand % nMax);
}

int GetRandInt(int nMax)
{
    return GetRand(nMax);
}











inline int OutputDebugStringF(const char* pszFormat, ...)
{
    int ret = 0;
    if (fPrintToConsole)
    {
        // print to console
        va_list arg_ptr;
        va_start(arg_ptr, pszFormat);
        ret = vprintf(pszFormat, arg_ptr);
        va_end(arg_ptr);
    }
    else
    {
        // print to debug.log
        static FILE* fileout = NULL;

        if (!fileout)
        {
            char pszFile[MAX_PATH+100];
            GetDataDir(pszFile);
            strlcat(pszFile, "/debug.log", sizeof(pszFile));
            fileout = fopen(pszFile, "a");
            if (fileout) setbuf(fileout, NULL); // unbuffered
        }
        if (fileout)
        {
            static bool fStartedNewLine = true;

            // Debug print useful for profiling
            if (fLogTimestamps && fStartedNewLine)
                fprintf(fileout, "%s ", DateTimeStrFormat("%x %H:%M:%S", GetTime()).c_str());
            if (pszFormat[strlen(pszFormat) - 1] == '\n')
                fStartedNewLine = true;
            else
                fStartedNewLine = false;

            va_list arg_ptr;
            va_start(arg_ptr, pszFormat);
            ret = vfprintf(fileout, pszFormat, arg_ptr);
            va_end(arg_ptr);
        }
    }

#ifdef WIN32
    if (fPrintToDebugger)
    {
        static CCriticalSection cs_OutputDebugStringF;

        // accumulate a line at a time
        CRITICAL_BLOCK(cs_OutputDebugStringF)
        {
            static char pszBuffer[50000];
            static char* pend;
            if (pend == NULL)
                pend = pszBuffer;
            va_list arg_ptr;
            va_start(arg_ptr, pszFormat);
            int limit = END(pszBuffer) - pend - 2;
            int ret = _vsnprintf(pend, limit, pszFormat, arg_ptr);
            va_end(arg_ptr);
            if (ret < 0 || ret >= limit)
            {
                pend = END(pszBuffer) - 2;
                *pend++ = '\n';
            }
            else
                pend += ret;
            *pend = '\0';
            char* p1 = pszBuffer;
            char* p2;
            while (p2 = strchr(p1, '\n'))
            {
                p2++;
                char c = *p2;
                *p2 = '\0';
                OutputDebugStringA(p1);
                *p2 = c;
                p1 = p2;
            }
            if (p1 != pszBuffer)
                memmove(pszBuffer, p1, pend - p1 + 1);
            pend -= (p1 - pszBuffer);
        }
    }
#endif
    return ret;
}


// Safer snprintf
//  - prints up to limit-1 characters
//  - output string is always null terminated even if limit reached
//  - return value is the number of characters actually printed
int my_snprintf(char* buffer, size_t limit, const char* format, ...)
{
    if (limit == 0)
        return 0;
    va_list arg_ptr;
    va_start(arg_ptr, format);
    int ret = _vsnprintf(buffer, limit, format, arg_ptr);
    va_end(arg_ptr);
    if (ret < 0 || ret >= limit)
    {
        ret = limit - 1;
        buffer[limit-1] = 0;
    }
    return ret;
}

string strprintf(const std::string &format, ...)
{
    char buffer[50000];
    char* p = buffer;
    int limit = sizeof(buffer);
    int ret;
    loop
    {
        va_list arg_ptr;
        va_start(arg_ptr, format);
        ret = _vsnprintf(p, limit, format.c_str(), arg_ptr);
        va_end(arg_ptr);
        if (ret >= 0 && ret < limit)
            break;
        if (p != buffer)
            delete[] p;
        limit *= 2;
        p = new char[limit];
        if (p == NULL)
            throw std::bad_alloc();
    }
    string str(p, p+ret);
    if (p != buffer)
        delete[] p;
    return str;
}

bool error(const std::string &format, ...)
{
    char buffer[50000];
    int limit = sizeof(buffer);
    va_list arg_ptr;
    va_start(arg_ptr, format);
    int ret = _vsnprintf(buffer, limit, format.c_str(), arg_ptr);
    va_end(arg_ptr);
    if (ret < 0 || ret >= limit)
    {
        ret = limit - 1;
        buffer[limit-1] = 0;
    }
    printf("ERROR: %s\n", buffer);
    return false;
}


void ParseString(const string& str, char c, vector<string>& v)
{
    if (str.empty())
        return;
    string::size_type i1 = 0;
    string::size_type i2;
    loop
    {
        i2 = str.find(c, i1);
        if (i2 == str.npos)
        {
            v.push_back(str.substr(i1));
            return;
        }
        v.push_back(str.substr(i1, i2-i1));
        i1 = i2+1;
    }
}


string FormatMoney(int64 n, bool fPlus)
{
    // Note: not using straight sprintf here because we do NOT want
    // localized number formatting.
    int64 n_abs = (n > 0 ? n : -n);
    int64 quotient = n_abs/COIN;
    int64 remainder = n_abs%COIN;
    string str = strprintf("%"PRI64d".%08"PRI64d, quotient, remainder);

    // Right-trim excess 0's before the decimal point:
    int nTrim = 0;
    for (int i = str.size()-1; (str[i] == '0' && isdigit(str[i-2])); --i)
        ++nTrim;
    if (nTrim)
        str.erase(str.size()-nTrim, nTrim);

    if (n < 0)
        str.insert((unsigned int)0, 1, '-');
    else if (fPlus && n > 0)
        str.insert((unsigned int)0, 1, '+');
    return str;
}


bool ParseMoney(const string& str, int64& nRet)
{
    return ParseMoney(str.c_str(), nRet);
}

bool ParseMoney(const char* pszIn, int64& nRet)
{
    string strWhole;
    int64 nUnits = 0;
    const char* p = pszIn;
    while (isspace(*p))
        p++;
    for (; *p; p++)
    {
        if (*p == '.')
        {
            p++;
            int64 nMult = CENT*10;
            while (isdigit(*p) && (nMult > 0))
            {
                nUnits += nMult * (*p++ - '0');
                nMult /= 10;
            }
            break;
        }
        if (isspace(*p))
            break;
        if (!isdigit(*p))
            return false;
        strWhole.insert(strWhole.end(), *p);
    }
    for (; *p; p++)
        if (!isspace(*p))
            return false;
    if (strWhole.size() > 10) // guard against 63 bit overflow
        return false;
    if (nUnits < 0 || nUnits > COIN)
        return false;
    int64 nWhole = atoi64(strWhole);
    int64 nValue = nWhole*COIN + nUnits;

    nRet = nValue;
    return true;
}


vector<unsigned char> ParseHex(const char* psz)
{
    static char phexdigit[256] =
    { -1,-1,-1,-1,-1,-1,-1,-1,-1,-1,-1,-1,-1,-1,-1,-1,
      -1,-1,-1,-1,-1,-1,-1,-1,-1,-1,-1,-1,-1,-1,-1,-1,
      -1,-1,-1,-1,-1,-1,-1,-1,-1,-1,-1,-1,-1,-1,-1,-1,
      0,1,2,3,4,5,6,7,8,9,-1,-1,-1,-1,-1,-1,
      -1,0xa,0xb,0xc,0xd,0xe,0xf,-1,-1,-1,-1,-1,-1,-1,-1,-1,
      -1,-1,-1,-1,-1,-1,-1,-1,-1,-1,-1,-1,-1,-1,-1,-1,
      -1,0xa,0xb,0xc,0xd,0xe,0xf,-1,-1,-1,-1,-1,-1,-1,-1,-1
      -1,-1,-1,-1,-1,-1,-1,-1,-1,-1,-1,-1,-1,-1,-1,-1,
      -1,-1,-1,-1,-1,-1,-1,-1,-1,-1,-1,-1,-1,-1,-1,-1,
      -1,-1,-1,-1,-1,-1,-1,-1,-1,-1,-1,-1,-1,-1,-1,-1,
      -1,-1,-1,-1,-1,-1,-1,-1,-1,-1,-1,-1,-1,-1,-1,-1,
      -1,-1,-1,-1,-1,-1,-1,-1,-1,-1,-1,-1,-1,-1,-1,-1,
      -1,-1,-1,-1,-1,-1,-1,-1,-1,-1,-1,-1,-1,-1,-1,-1,
      -1,-1,-1,-1,-1,-1,-1,-1,-1,-1,-1,-1,-1,-1,-1,-1,
      -1,-1,-1,-1,-1,-1,-1,-1,-1,-1,-1,-1,-1,-1,-1,-1,
      -1,-1,-1,-1,-1,-1,-1,-1,-1,-1,-1,-1,-1,-1,-1,-1, };

    // convert hex dump to vector
    vector<unsigned char> vch;
    loop
    {
        while (isspace(*psz))
            psz++;
        char c = phexdigit[(unsigned char)*psz++];
        if (c == (char)-1)
            break;
        unsigned char n = (c << 4);
        c = phexdigit[(unsigned char)*psz++];
        if (c == (char)-1)
            break;
        n |= c;
        vch.push_back(n);
    }
    return vch;
}

vector<unsigned char> ParseHex(const string& str)
{
    return ParseHex(str.c_str());
}

void ParseParameters(int argc, char* argv[])
{
    mapArgs.clear();
    mapMultiArgs.clear();
    for (int i = 1; i < argc; i++)
    {
        char psz[10000];
        strlcpy(psz, argv[i], sizeof(psz));
        char* pszValue = (char*)"";
        if (strchr(psz, '='))
        {
            pszValue = strchr(psz, '=');
            *pszValue++ = '\0';
        }
        #ifdef WIN32
        _strlwr(psz);
        if (psz[0] == '/')
            psz[0] = '-';
        #endif
        if (psz[0] != '-')
            break;
        mapArgs[psz] = pszValue;
        mapMultiArgs[psz].push_back(pszValue);
    }
}

<<<<<<< HEAD
string EncodeBase64(const unsigned char* pch, size_t len)
{
    static const char *pbase64 = "ABCDEFGHIJKLMNOPQRSTUVWXYZabcdefghijklmnopqrstuvwxyz0123456789+/";

    string strRet="";
    strRet.reserve((len+2)/3*4);

    int mode=0, left=0;
    const unsigned char *pchEnd = pch+len;
=======
bool SoftSetArg(const std::string& strArg, const std::string& strValue)
{
    if (mapArgs.count(strArg))
        return false;
    mapArgs[strArg] = strValue;
    return true;
}

bool SoftSetArg(const std::string& strArg, bool fValue)
{
    if (fValue)
        return SoftSetArg(strArg, std::string("1"));
    else
        return SoftSetArg(strArg, std::string("0"));
}


>>>>>>> cc6bd196

    while (pch<pchEnd)
    {
        int enc = *(pch++);
        switch (mode)
        {
            case 0: // we have no bits
                strRet += pbase64[enc >> 2];
                left = (enc & 3) << 4;
                mode = 1;
                break;

            case 1: // we have two bits
                strRet += pbase64[left | (enc >> 4)];
                left = (enc & 15) << 2;
                mode = 2;
                break;

            case 2: // we have four bits
                strRet += pbase64[left | (enc >> 6)];
                strRet += pbase64[enc & 63];
                mode = 0;
                break;
        }
    }

    if (mode)
    {
        strRet += pbase64[left];
        strRet += '=';
        if (mode == 1)
            strRet += '=';
    }

    return strRet;
}

string EncodeBase64(const string& str)
{
    return EncodeBase64((const unsigned char*)str.c_str(), str.size());
}

vector<unsigned char> DecodeBase64(const char* p, bool* pfInvalid)
{
    static const int decode64_table[256] =
    {
        -1, -1, -1, -1, -1, -1, -1, -1, -1, -1, -1, -1, -1, -1, -1, -1, -1, -1, -1, -1,
        -1, -1, -1, -1, -1, -1, -1, -1, -1, -1, -1, -1, -1, -1, -1, -1, -1, -1, -1, -1,
        -1, -1, -1, 62, -1, -1, -1, 63, 52, 53, 54, 55, 56, 57, 58, 59, 60, 61, -1, -1,
        -1, -1, -1, -1, -1,  0,  1,  2,  3,  4,  5,  6,  7,  8,  9, 10, 11, 12, 13, 14,
        15, 16, 17, 18, 19, 20, 21, 22, 23, 24, 25, -1, -1, -1, -1, -1, -1, 26, 27, 28,
        29, 30, 31, 32, 33, 34, 35, 36, 37, 38, 39, 40, 41, 42, 43, 44, 45, 46, 47, 48,
        49, 50, 51, -1, -1, -1, -1, -1, -1, -1, -1, -1, -1, -1, -1, -1, -1, -1, -1, -1,
        -1, -1, -1, -1, -1, -1, -1, -1, -1, -1, -1, -1, -1, -1, -1, -1, -1, -1, -1, -1,
        -1, -1, -1, -1, -1, -1, -1, -1, -1, -1, -1, -1, -1, -1, -1, -1, -1, -1, -1, -1,
        -1, -1, -1, -1, -1, -1, -1, -1, -1, -1, -1, -1, -1, -1, -1, -1, -1, -1, -1, -1,
        -1, -1, -1, -1, -1, -1, -1, -1, -1, -1, -1, -1, -1, -1, -1, -1, -1, -1, -1, -1,
        -1, -1, -1, -1, -1, -1, -1, -1, -1, -1, -1, -1, -1, -1, -1, -1, -1, -1, -1, -1,
        -1, -1, -1, -1, -1, -1, -1, -1, -1, -1, -1, -1, -1, -1, -1, -1
    };

    if (pfInvalid)
        *pfInvalid = false;

    vector<unsigned char> vchRet;
    vchRet.reserve(strlen(p)*3/4);

    int mode = 0;
    int left = 0;

    while (1)
    {
         int dec = decode64_table[*p];
         if (dec == -1) break;
         p++;
         switch (mode)
         {
             case 0: // we have no bits and get 6
                 left = dec;
                 mode = 1;
                 break;

              case 1: // we have 6 bits and keep 4
                  vchRet.push_back((left<<2) | (dec>>4));
                  left = dec & 15;
                  mode = 2;
                  break;

             case 2: // we have 4 bits and get 6, we keep 2
                 vchRet.push_back((left<<4) | (dec>>2));
                 left = dec & 3;
                 mode = 3;
                 break;

             case 3: // we have 2 bits and get 6
                 vchRet.push_back((left<<6) | dec);
                 mode = 0;
                 break;
         }
    }

    if (pfInvalid)
        switch (mode)
        {
            case 0: // 4n base64 characters processed: ok
                break;

            case 1: // 4n+1 base64 character processed: impossible
                *pfInvalid = true;
                break;

            case 2: // 4n+2 base64 characters processed: require '=='
                if (left || p[0] != '=' || p[1] != '=' || decode64_table[p[2]] != -1)
                    *pfInvalid = true;
                break;

            case 3: // 4n+3 base64 characters processed: require '='
                if (left || p[0] != '=' || decode64_table[p[1]] != -1)
                    *pfInvalid = true;
                break;
        }

    return vchRet;
}

string DecodeBase64(const string& str)
{
    vector<unsigned char> vchRet = DecodeBase64(str.c_str());
    return string((const char*)&vchRet[0], vchRet.size());
}


bool WildcardMatch(const char* psz, const char* mask)
{
    loop
    {
        switch (*mask)
        {
        case '\0':
            return (*psz == '\0');
        case '*':
            return WildcardMatch(psz, mask+1) || (*psz && WildcardMatch(psz+1, mask));
        case '?':
            if (*psz == '\0')
                return false;
            break;
        default:
            if (*psz != *mask)
                return false;
            break;
        }
        psz++;
        mask++;
    }
}

bool WildcardMatch(const string& str, const string& mask)
{
    return WildcardMatch(str.c_str(), mask.c_str());
}








void FormatException(char* pszMessage, std::exception* pex, const char* pszThread)
{
#ifdef WIN32
    char pszModule[MAX_PATH];
    pszModule[0] = '\0';
    GetModuleFileNameA(NULL, pszModule, sizeof(pszModule));
#else
    const char* pszModule = "bitcoin";
#endif
    if (pex)
        snprintf(pszMessage, 1000,
            "EXCEPTION: %s       \n%s       \n%s in %s       \n", typeid(*pex).name(), pex->what(), pszModule, pszThread);
    else
        snprintf(pszMessage, 1000,
            "UNKNOWN EXCEPTION       \n%s in %s       \n", pszModule, pszThread);
}

void LogException(std::exception* pex, const char* pszThread)
{
    char pszMessage[10000];
    FormatException(pszMessage, pex, pszThread);
    printf("\n%s", pszMessage);
}

void PrintException(std::exception* pex, const char* pszThread)
{
    char pszMessage[10000];
    FormatException(pszMessage, pex, pszThread);
    printf("\n\n************************\n%s\n", pszMessage);
    fprintf(stderr, "\n\n************************\n%s\n", pszMessage);
    strMiscWarning = pszMessage;
    throw;
}

void ThreadOneMessageBox(string strMessage)
{
    // Skip message boxes if one is already open
    static bool fMessageBoxOpen;
    if (fMessageBoxOpen)
        return;
    fMessageBoxOpen = true;
    ThreadSafeMessageBox(strMessage, "Bitcoin", wxOK | wxICON_EXCLAMATION);
    fMessageBoxOpen = false;
}

void PrintExceptionContinue(std::exception* pex, const char* pszThread)
{
    char pszMessage[10000];
    FormatException(pszMessage, pex, pszThread);
    printf("\n\n************************\n%s\n", pszMessage);
    fprintf(stderr, "\n\n************************\n%s\n", pszMessage);
    strMiscWarning = pszMessage;
}








#ifdef WIN32
typedef WINSHELLAPI BOOL (WINAPI *PSHGETSPECIALFOLDERPATHA)(HWND hwndOwner, LPSTR lpszPath, int nFolder, BOOL fCreate);

string MyGetSpecialFolderPath(int nFolder, bool fCreate)
{
    char pszPath[MAX_PATH+100] = "";

    // SHGetSpecialFolderPath isn't always available on old Windows versions
    HMODULE hShell32 = LoadLibraryA("shell32.dll");
    if (hShell32)
    {
        PSHGETSPECIALFOLDERPATHA pSHGetSpecialFolderPath =
            (PSHGETSPECIALFOLDERPATHA)GetProcAddress(hShell32, "SHGetSpecialFolderPathA");
        if (pSHGetSpecialFolderPath)
            (*pSHGetSpecialFolderPath)(NULL, pszPath, nFolder, fCreate);
        FreeModule(hShell32);
    }

    // Backup option
    if (pszPath[0] == '\0')
    {
        if (nFolder == CSIDL_STARTUP)
        {
            strcpy(pszPath, getenv("USERPROFILE"));
            strcat(pszPath, "\\Start Menu\\Programs\\Startup");
        }
        else if (nFolder == CSIDL_APPDATA)
        {
            strcpy(pszPath, getenv("APPDATA"));
        }
    }

    return pszPath;
}
#endif

string GetDefaultDataDir()
{
    // Windows: C:\Documents and Settings\username\Application Data\Bitcoin
    // Mac: ~/Library/Application Support/Bitcoin
    // Unix: ~/.bitcoin
#ifdef WIN32
    // Windows
    return MyGetSpecialFolderPath(CSIDL_APPDATA, true) + "\\Bitcoin";
#else
    char* pszHome = getenv("HOME");
    if (pszHome == NULL || strlen(pszHome) == 0)
        pszHome = (char*)"/";
    string strHome = pszHome;
    if (strHome[strHome.size()-1] != '/')
        strHome += '/';
#ifdef MAC_OSX
    // Mac
    strHome += "Library/Application Support/";
    filesystem::create_directory(strHome.c_str());
    return strHome + "Bitcoin";
#else
    // Unix
    return strHome + ".bitcoin";
#endif
#endif
}

void GetDataDir(char* pszDir)
{
    // pszDir must be at least MAX_PATH length.
    int nVariation;
    if (pszSetDataDir[0] != 0)
    {
        strlcpy(pszDir, pszSetDataDir, MAX_PATH);
        nVariation = 0;
    }
    else
    {
        // This can be called during exceptions by printf, so we cache the
        // value so we don't have to do memory allocations after that.
        static char pszCachedDir[MAX_PATH];
        if (pszCachedDir[0] == 0)
            strlcpy(pszCachedDir, GetDefaultDataDir().c_str(), sizeof(pszCachedDir));
        strlcpy(pszDir, pszCachedDir, MAX_PATH);
        nVariation = 1;
    }
    if (fTestNet)
    {
        char* p = pszDir + strlen(pszDir);
        if (p > pszDir && p[-1] != '/' && p[-1] != '\\')
            *p++ = '/';
        strcpy(p, "testnet");
        nVariation += 2;
    }
    static bool pfMkdir[4];
    if (!pfMkdir[nVariation])
    {
        pfMkdir[nVariation] = true;
        boost::filesystem::create_directory(pszDir);
    }
}

string GetDataDir()
{
    char pszDir[MAX_PATH];
    GetDataDir(pszDir);
    return pszDir;
}

string GetConfigFile()
{
    namespace fs = boost::filesystem;
    fs::path pathConfig(GetArg("-conf", "bitcoin.conf"));
    if (!pathConfig.is_complete())
        pathConfig = fs::path(GetDataDir()) / pathConfig;
    return pathConfig.string();
}

void ReadConfigFile(map<string, string>& mapSettingsRet,
                    map<string, vector<string> >& mapMultiSettingsRet)
{
    namespace fs = boost::filesystem;
    namespace pod = boost::program_options::detail;

    fs::ifstream streamConfig(GetConfigFile());
    if (!streamConfig.good())
        return;

    set<string> setOptions;
    setOptions.insert("*");
    
    for (pod::config_file_iterator it(streamConfig, setOptions), end; it != end; ++it)
    {
        // Don't overwrite existing settings so command line settings override bitcoin.conf
        string strKey = string("-") + it->string_key;
        if (mapSettingsRet.count(strKey) == 0)
            mapSettingsRet[strKey] = it->value[0];
        mapMultiSettingsRet[strKey].push_back(it->value[0]);
    }
}

string GetPidFile()
{
    namespace fs = boost::filesystem;
    fs::path pathConfig(GetArg("-pid", "bitcoind.pid"));
    if (!pathConfig.is_complete())
        pathConfig = fs::path(GetDataDir()) / pathConfig;
    return pathConfig.string();
}

void CreatePidFile(string pidFile, pid_t pid)
{
    FILE* file = fopen(pidFile.c_str(), "w");
    if (file)
    {
        fprintf(file, "%d\n", pid);
        fclose(file);
    }
}

int GetFilesize(FILE* file)
{
    int nSavePos = ftell(file);
    int nFilesize = -1;
    if (fseek(file, 0, SEEK_END) == 0)
        nFilesize = ftell(file);
    fseek(file, nSavePos, SEEK_SET);
    return nFilesize;
}

void ShrinkDebugFile()
{
    // Scroll debug.log if it's getting too big
    string strFile = GetDataDir() + "/debug.log";
    FILE* file = fopen(strFile.c_str(), "r");
    if (file && GetFilesize(file) > 10 * 1000000)
    {
        // Restart the file with some of the end
        char pch[200000];
        fseek(file, -sizeof(pch), SEEK_END);
        int nBytes = fread(pch, 1, sizeof(pch), file);
        fclose(file);

        file = fopen(strFile.c_str(), "w");
        if (file)
        {
            fwrite(pch, 1, nBytes, file);
            fclose(file);
        }
    }
}








//
// "Never go to sea with two chronometers; take one or three."
// Our three time sources are:
//  - System clock
//  - Median of other nodes's clocks
//  - The user (asking the user to fix the system clock if the first two disagree)
//
static int64 nMockTime = 0;  // For unit testing

int64 GetTime()
{
    if (nMockTime) return nMockTime;

    return time(NULL);
}

void SetMockTime(int64 nMockTimeIn)
{
    nMockTime = nMockTimeIn;
}

static int64 nTimeOffset = 0;

int64 GetAdjustedTime()
{
    return GetTime() + nTimeOffset;
}

void AddTimeData(unsigned int ip, int64 nTime)
{
    int64 nOffsetSample = nTime - GetTime();

    // Ignore duplicates
    static set<unsigned int> setKnown;
    if (!setKnown.insert(ip).second)
        return;

    // Add data
    static vector<int64> vTimeOffsets;
    if (vTimeOffsets.empty())
        vTimeOffsets.push_back(0);
    vTimeOffsets.push_back(nOffsetSample);
    printf("Added time data, samples %d, offset %+"PRI64d" (%+"PRI64d" minutes)\n", vTimeOffsets.size(), vTimeOffsets.back(), vTimeOffsets.back()/60);
    if (vTimeOffsets.size() >= 5 && vTimeOffsets.size() % 2 == 1)
    {
        sort(vTimeOffsets.begin(), vTimeOffsets.end());
        int64 nMedian = vTimeOffsets[vTimeOffsets.size()/2];
        // Only let other nodes change our time by so much
        if (abs64(nMedian) < 70 * 60)
        {
            nTimeOffset = nMedian;
        }
        else
        {
            nTimeOffset = 0;

            static bool fDone;
            if (!fDone)
            {
                // If nobody has a time different than ours but within 5 minutes of ours, give a warning
                bool fMatch = false;
                BOOST_FOREACH(int64 nOffset, vTimeOffsets)
                    if (nOffset != 0 && abs64(nOffset) < 5 * 60)
                        fMatch = true;

                if (!fMatch)
                {
                    fDone = true;
                    string strMessage = _("Warning: Please check that your computer's date and time are correct.  If your clock is wrong Bitcoin will not work properly.");
                    strMiscWarning = strMessage;
                    printf("*** %s\n", strMessage.c_str());
                    boost::thread(boost::bind(ThreadSafeMessageBox, strMessage+" ", string("Bitcoin"), wxOK | wxICON_EXCLAMATION, (wxWindow*)NULL, -1, -1));
                }
            }
        }
        BOOST_FOREACH(int64 n, vTimeOffsets)
            printf("%+"PRI64d"  ", n);
        printf("|  nTimeOffset = %+"PRI64d"  (%+"PRI64d" minutes)\n", nTimeOffset, nTimeOffset/60);
    }
}









string FormatVersion(int nVersion)
{
    if (nVersion%100 == 0)
        return strprintf("%d.%d.%d", nVersion/1000000, (nVersion/10000)%100, (nVersion/100)%100);
    else
        return strprintf("%d.%d.%d.%d", nVersion/1000000, (nVersion/10000)%100, (nVersion/100)%100, nVersion%100);
}

string FormatFullVersion()
{
    string s = FormatVersion(VERSION) + pszSubVer;
    if (VERSION_IS_BETA) {
        s += "-";
        s += _("beta");
    }
    return s;
}




#ifdef DEBUG_LOCKORDER
//
// Early deadlock detection.
// Problem being solved:
//    Thread 1 locks  A, then B, then C
//    Thread 2 locks  D, then C, then A
//     --> may result in deadlock between the two threads, depending on when they run.
// Solution implemented here:
// Keep track of pairs of locks: (A before B), (A before C), etc.
// Complain if any thread trys to lock in a different order.
//

struct CLockLocation
{
    CLockLocation(const char* pszName, const char* pszFile, int nLine)
    {
        mutexName = pszName;
        sourceFile = pszFile;
        sourceLine = nLine;
    }

    std::string ToString() const
    {
        return mutexName+"  "+sourceFile+":"+itostr(sourceLine);
    }

private:
    std::string mutexName;
    std::string sourceFile;
    int sourceLine;
};

typedef std::vector< std::pair<CCriticalSection*, CLockLocation> > LockStack;

static boost::interprocess::interprocess_mutex dd_mutex;
static std::map<std::pair<CCriticalSection*, CCriticalSection*>, LockStack> lockorders;
static boost::thread_specific_ptr<LockStack> lockstack;


static void potential_deadlock_detected(const std::pair<CCriticalSection*, CCriticalSection*>& mismatch, const LockStack& s1, const LockStack& s2)
{
    printf("POTENTIAL DEADLOCK DETECTED\n");
    printf("Previous lock order was:\n");
    BOOST_FOREACH(const PAIRTYPE(CCriticalSection*, CLockLocation)& i, s2)
    {
        if (i.first == mismatch.first) printf(" (1)");
        if (i.first == mismatch.second) printf(" (2)");
        printf(" %s\n", i.second.ToString().c_str());
    }
    printf("Current lock order is:\n");
    BOOST_FOREACH(const PAIRTYPE(CCriticalSection*, CLockLocation)& i, s1)
    {
        if (i.first == mismatch.first) printf(" (1)");
        if (i.first == mismatch.second) printf(" (2)");
        printf(" %s\n", i.second.ToString().c_str());
    }
}

static void push_lock(CCriticalSection* c, const CLockLocation& locklocation)
{
    bool fOrderOK = true;
    if (lockstack.get() == NULL)
        lockstack.reset(new LockStack);

    if (fDebug) printf("Locking: %s\n", locklocation.ToString().c_str());
    dd_mutex.lock();

    (*lockstack).push_back(std::make_pair(c, locklocation));

    BOOST_FOREACH(const PAIRTYPE(CCriticalSection*, CLockLocation)& i, (*lockstack))
    {
        if (i.first == c) break;

        std::pair<CCriticalSection*, CCriticalSection*> p1 = std::make_pair(i.first, c);
        if (lockorders.count(p1))
            continue;
        lockorders[p1] = (*lockstack);

        std::pair<CCriticalSection*, CCriticalSection*> p2 = std::make_pair(c, i.first);
        if (lockorders.count(p2))
        {
            potential_deadlock_detected(p1, lockorders[p2], lockorders[p1]);
            break;
        }
    }
    dd_mutex.unlock();
}

static void pop_lock()
{
    if (fDebug) 
    {
        const CLockLocation& locklocation = (*lockstack).rbegin()->second;
        printf("Unlocked: %s\n", locklocation.ToString().c_str());
    }
    dd_mutex.lock();
    (*lockstack).pop_back();
    dd_mutex.unlock();
}

void CCriticalSection::Enter(const char* pszName, const char* pszFile, int nLine)
{
    push_lock(this, CLockLocation(pszName, pszFile, nLine));
    mutex.lock();
}
void CCriticalSection::Leave()
{
    mutex.unlock();
    pop_lock();
}
bool CCriticalSection::TryEnter(const char* pszName, const char* pszFile, int nLine)
{
    push_lock(this, CLockLocation(pszName, pszFile, nLine));
    bool result = mutex.try_lock();
    if (!result) pop_lock();
    return result;
}

#else

void CCriticalSection::Enter(const char*, const char*, int)
{
    mutex.lock();
}

void CCriticalSection::Leave()
{
    mutex.unlock();
}

bool CCriticalSection::TryEnter(const char*, const char*, int)
{
    bool result = mutex.try_lock();
    return result;
}

#endif /* DEBUG_LOCKORDER */<|MERGE_RESOLUTION|>--- conflicted
+++ resolved
@@ -469,17 +469,6 @@
     }
 }
 
-<<<<<<< HEAD
-string EncodeBase64(const unsigned char* pch, size_t len)
-{
-    static const char *pbase64 = "ABCDEFGHIJKLMNOPQRSTUVWXYZabcdefghijklmnopqrstuvwxyz0123456789+/";
-
-    string strRet="";
-    strRet.reserve((len+2)/3*4);
-
-    int mode=0, left=0;
-    const unsigned char *pchEnd = pch+len;
-=======
 bool SoftSetArg(const std::string& strArg, const std::string& strValue)
 {
     if (mapArgs.count(strArg))
@@ -497,7 +486,15 @@
 }
 
 
->>>>>>> cc6bd196
+string EncodeBase64(const unsigned char* pch, size_t len)
+{
+    static const char *pbase64 = "ABCDEFGHIJKLMNOPQRSTUVWXYZabcdefghijklmnopqrstuvwxyz0123456789+/";
+
+    string strRet="";
+    strRet.reserve((len+2)/3*4);
+
+    int mode=0, left=0;
+    const unsigned char *pchEnd = pch+len;
 
     while (pch<pchEnd)
     {
